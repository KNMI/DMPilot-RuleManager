--- conflicted
+++ resolved
@@ -15,6 +15,7 @@
 # Initialize logger
 logger = logging.getLogger(__name__)
 
+
 def assertQualityCondition(options, sds_file):
     """
     def assertQualityCondition
@@ -22,25 +23,19 @@
     """
     return sds_file.quality in options["qualities"]
 
-<<<<<<< HEAD
+
+def assertIRODSExistsCondition(options, sds_file):
+    return irodsSession.exists(sds_file)
+
+
 def assertIRODSNotExistCondition(options, sds_file):
-=======
-def assertIRODSExistCondition(options, SDSFile):
-    """
-    def assertIRODSNotExistCondition
-    Asserts that the SDSFile is not in iRODS
-    """
-    # The file was not already ingested by iRODS
-    return irodsSession.exists(SDSFile)
-
-def assertIRODSNotExistCondition(options, SDSFile):
->>>>>>> 96bbfdd5
     """
     def assertIRODSNotExistCondition
     Asserts that the SDSFile is not in iRODS
     """
     # The file was not already ingested by iRODS
     return not irodsSession.exists(sds_file)
+
 
 def assertWFCatalogExistsCondition(options, sds_file):
 
@@ -64,18 +59,19 @@
 
     return exists and same_hash
 
+
 def assertWFCatalogNotExistsCondition(options, sds_file):
 
     return not assertWFCatalogExistsCondition(options, sds_file)
 
-def assertIRODSExistsCondition(options, sds_file):
-    return irodsSession.exists(sds_file)
 
 def assertModificationTimeYoungerThan(options, sds_file):
     return sds_file.modified > (datetime.now() - timedelta(days=options["days"]))
 
+
 def assertModificationTimeOlderThan(options, sds_file):
     return sds_file.modified < (datetime.now() - timedelta(days=options["days"]))
+
 
 def assertDCMetadataExistsCondition(options, sds_file):
 
@@ -99,6 +95,7 @@
 
     return exists and same_hash
 
+
 def assertDCMetadataNotExistsCondition(options, sds_file):
 
     return not assertDCMetadataExistsCondition(options, sds_file)
@@ -107,15 +104,12 @@
 def assertPrunedFileExistsCondition(options, sds_file):
     """Aserts that the pruned version of the SDS file is in the temporary archive."""
 
-<<<<<<< HEAD
     # Create a phantom SDSFile with a different quality idenfier
     qualityFile = SDSFile(sds_file.filename, sds_file.archiveRoot)
     qualityFile.quality = "Q"
     return os.path.exists(qualityFile.filepath)
-=======
-    return not assertDCMetadataExistsCondition(options, SDSFile)
+
 
 def assertTempArchiveExistCondition(options, SDSFile):
     """Assert that the file exists in the temporary archive."""
-    return os.path.isfile(SDSFile.filepath)
->>>>>>> 96bbfdd5
+    return os.path.isfile(SDSFile.filepath)